package virtual_robot.hardware;

import com.studiohartman.jamepad.ControllerState;

/**
 * Represents the GamePad.
 *
 * Note: the fields in the class are all public, but they should not be changed from the OpMode code.
 */
public class GamePad {

    public volatile boolean x = false;
    public volatile boolean y = false;
    public volatile boolean a = false;
    public volatile boolean b = false;
    public volatile float left_stick_x  = 0;
    public volatile float left_stick_y = 0;
    public volatile float right_stick_x = 0;
    public volatile float right_stick_y = 0;
    public volatile boolean dpad_up = false;
    public volatile boolean dpad_down = false;
    public volatile boolean dpad_left = false;
    public volatile boolean dpad_right = false;
    public volatile boolean back = false;
    public volatile boolean guide = false;
    public volatile boolean start = false;
    public volatile boolean left_bumper = false;
    public volatile boolean right_bumper = false;
    public volatile boolean left_stick_button = false;
    public volatile boolean right_stick_button = false;
    public volatile float left_trigger = 0;
    public volatile float right_trigger = 0;
    public volatile float deadzone = (float) 0.0;

<<<<<<< HEAD
    private ControllerManager controllers = new ControllerManager();

    public GamePad(){
        controllers.initSDLGamepad();
        update();
    }

    public void setJoystickDeadzone(float deadzone) {
        this.deadzone = deadzone;
    }

    private float setWithDeadzone(float in) {
        if (Math.abs(in) > deadzone) {
            return in;
        }
        return (float) 0.0;
    }

    public void update(){
        ControllerState state = controllers.getState(0);
=======
    public void update(ControllerState state){
        if (state != null){
>>>>>>> 2c34ff50
        x = state.x;
        y = state.y;
        a = state.a;
        b = state.b;
        left_stick_x = setWithDeadzone(state.leftStickX);
        left_stick_y = setWithDeadzone(-state.leftStickY);
        right_stick_x = setWithDeadzone(state.rightStickX);
        right_stick_y = setWithDeadzone(-state.rightStickY);
        dpad_up = state.dpadUp;
        dpad_down = state.dpadDown;
        dpad_left = state.dpadLeft;
        dpad_right = state.dpadRight;
        back = state.back;
        guide = state.guide;
        start = state.start;
        left_bumper = state.lb;
        right_bumper = state.rb;
        left_stick_button = state.leftStickClick;
        right_stick_button = state.rightStickClick;
<<<<<<< HEAD
        left_trigger = setWithDeadzone(state.leftTrigger);
        right_trigger = setWithDeadzone(state.rightTrigger);
    }

    public void release(){
        controllers.quitSDLGamepad();
=======
        left_trigger = state.leftTrigger;
        right_trigger = state.rightTrigger;
        } else {
            x = false;
            y = false;
            a = false;
            b = false;
            left_stick_x = 0;
            left_stick_y = 0;
            right_stick_x = 0;
            right_stick_y = 0;
            dpad_up = false;
            dpad_down = false;
            dpad_left = false;
            dpad_right = false;
            back = false;
            guide = false;
            start = false;
            left_bumper = false;
            right_bumper = false;
            left_stick_button = false;
            right_stick_button = false;
            left_trigger = 0;
            right_trigger = 0;
        }
>>>>>>> 2c34ff50
    }

}<|MERGE_RESOLUTION|>--- conflicted
+++ resolved
@@ -32,14 +32,6 @@
     public volatile float right_trigger = 0;
     public volatile float deadzone = (float) 0.0;
 
-<<<<<<< HEAD
-    private ControllerManager controllers = new ControllerManager();
-
-    public GamePad(){
-        controllers.initSDLGamepad();
-        update();
-    }
-
     public void setJoystickDeadzone(float deadzone) {
         this.deadzone = deadzone;
     }
@@ -51,12 +43,8 @@
         return (float) 0.0;
     }
 
-    public void update(){
-        ControllerState state = controllers.getState(0);
-=======
     public void update(ControllerState state){
         if (state != null){
->>>>>>> 2c34ff50
         x = state.x;
         y = state.y;
         a = state.a;
@@ -76,17 +64,9 @@
         right_bumper = state.rb;
         left_stick_button = state.leftStickClick;
         right_stick_button = state.rightStickClick;
-<<<<<<< HEAD
         left_trigger = setWithDeadzone(state.leftTrigger);
         right_trigger = setWithDeadzone(state.rightTrigger);
-    }
-
-    public void release(){
-        controllers.quitSDLGamepad();
-=======
-        left_trigger = state.leftTrigger;
-        right_trigger = state.rightTrigger;
-        } else {
+    } else {
             x = false;
             y = false;
             a = false;
@@ -109,7 +89,6 @@
             left_trigger = 0;
             right_trigger = 0;
         }
->>>>>>> 2c34ff50
     }
 
 }